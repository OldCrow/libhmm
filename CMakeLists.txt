--- conflicted
+++ resolved
@@ -58,11 +58,7 @@
 endif()
 
 project(libhmm
-<<<<<<< HEAD
-    VERSION 2.7.2
-=======
 VERSION 2.9.0
->>>>>>> 446b848b
     DESCRIPTION "Modern C++17 Hidden Markov Model Library"
     LANGUAGES CXX
 )
